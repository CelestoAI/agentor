--- conflicted
+++ resolved
@@ -161,11 +161,7 @@
             list_gmail_messages,
             get_gmail_message,
         ],  # tool reads ctx.context.gmail
-<<<<<<< HEAD
-        model="gpt-4.1-mini",
-=======
         model="gpt-5-mini",
->>>>>>> df21af84
     )
     return agent, ctx
 
